/****************************************************************************
 *
 *   Copyright (c) 2013, 2014 PX4 Development Team. All rights reserved.
 *
 * Redistribution and use in source and binary forms, with or without
 * modification, are permitted provided that the following conditions
 * are met:
 *
 * 1. Redistributions of source code must retain the above copyright
 *    notice, this list of conditions and the following disclaimer.
 * 2. Redistributions in binary form must reproduce the above copyright
 *    notice, this list of conditions and the following disclaimer in
 *    the documentation and/or other materials provided with the
 *    distribution.
 * 3. Neither the name PX4 nor the names of its contributors may be
 *    used to endorse or promote products derived from this software
 *    without specific prior written permission.
 *
 * THIS SOFTWARE IS PROVIDED BY THE COPYRIGHT HOLDERS AND CONTRIBUTORS
 * "AS IS" AND ANY EXPRESS OR IMPLIED WARRANTIES, INCLUDING, BUT NOT
 * LIMITED TO, THE IMPLIED WARRANTIES OF MERCHANTABILITY AND FITNESS
 * FOR A PARTICULAR PURPOSE ARE DISCLAIMED. IN NO EVENT SHALL THE
 * COPYRIGHT OWNER OR CONTRIBUTORS BE LIABLE FOR ANY DIRECT, INDIRECT,
 * INCIDENTAL, SPECIAL, EXEMPLARY, OR CONSEQUENTIAL DAMAGES (INCLUDING,
 * BUT NOT LIMITED TO, PROCUREMENT OF SUBSTITUTE GOODS OR SERVICES; LOSS
 * OF USE, DATA, OR PROFITS; OR BUSINESS INTERRUPTION) HOWEVER CAUSED
 * AND ON ANY THEORY OF LIABILITY, WHETHER IN CONTRACT, STRICT
 * LIABILITY, OR TORT (INCLUDING NEGLIGENCE OR OTHERWISE) ARISING IN
 * ANY WAY OUT OF THE USE OF THIS SOFTWARE, EVEN IF ADVISED OF THE
 * POSSIBILITY OF SUCH DAMAGE.
 *
 ****************************************************************************/

/**
 * @file ekf_att_pos_estimator_main.cpp
 * Implementation of the attitude and position estimator.
 *
 * @author Paul Riseborough <p_riseborough@live.com.au>
 * @author Lorenz Meier <lm@inf.ethz.ch>
 */

#include <nuttx/config.h>
#include <stdio.h>
#include <stdlib.h>
#include <string.h>
#include <unistd.h>
#include <fcntl.h>
#include <errno.h>
#include <math.h>
#include <poll.h>
#include <time.h>
#include <drivers/drv_hrt.h>

#define SENSOR_COMBINED_SUB


#include <drivers/drv_gyro.h>
#include <drivers/drv_accel.h>
#include <drivers/drv_mag.h>
#include <drivers/drv_baro.h>
#ifdef SENSOR_COMBINED_SUB
#include <uORB/topics/sensor_combined.h>
#endif
#include <arch/board/board.h>
#include <uORB/uORB.h>
#include <uORB/topics/airspeed.h>
#include <uORB/topics/vehicle_global_position.h>
#include <uORB/topics/vehicle_local_position.h>
#include <uORB/topics/vehicle_gps_position.h>
#include <uORB/topics/vehicle_attitude.h>
#include <uORB/topics/actuator_controls.h>
#include <uORB/topics/vehicle_status.h>
#include <uORB/topics/parameter_update.h>
#include <uORB/topics/estimator_status.h>
#include <uORB/topics/actuator_armed.h>
#include <uORB/topics/home_position.h>
#include <uORB/topics/wind_estimate.h>
#include <systemlib/param/param.h>
#include <systemlib/err.h>
#include <geo/geo.h>
#include <systemlib/perf_counter.h>
#include <systemlib/systemlib.h>
#include <mathlib/mathlib.h>
#include <mavlink/mavlink_log.h>

#include "estimator_23states.h"



/**
 * estimator app start / stop handling function
 *
 * @ingroup apps
 */
extern "C" __EXPORT int ekf_att_pos_estimator_main(int argc, char *argv[]);

__EXPORT uint32_t millis();

static uint64_t IMUmsec = 0;
static const uint64_t FILTER_INIT_DELAY = 1 * 1000 * 1000;

uint32_t millis()
{
	return IMUmsec;
}

class FixedwingEstimator
{
public:
	/**
	 * Constructor
	 */
	FixedwingEstimator();

	/**
	 * Destructor, also kills the sensors task.
	 */
	~FixedwingEstimator();

	/**
	 * Start the sensors task.
	 *
	 * @return	OK on success.
	 */
	int		start();

	/**
	 * Print the current status.
	 */
	void		print_status();

	/**
	 * Trip the filter by feeding it NaN values.
	 */
	int		trip_nan();

	/**
	 * Enable logging.
	 *
	 * @param	enable Set to true to enable logging, false to disable
	 */
	int		enable_logging(bool enable);

	/**
	 * Set debug level.
	 *
	 * @param	debug Desired debug level - 0 to disable.
	 */
	int		set_debuglevel(unsigned debug) { _debug = debug; }

private:

	bool		_task_should_exit;		/**< if true, sensor task should exit */
	int		_estimator_task;			/**< task handle for sensor task */
#ifndef SENSOR_COMBINED_SUB
	int		_gyro_sub;			/**< gyro sensor subscription */
	int		_accel_sub;			/**< accel sensor subscription */
	int		_mag_sub;			/**< mag sensor subscription */
#else
	int		_sensor_combined_sub;
#endif
	int		_airspeed_sub;			/**< airspeed subscription */
	int		_baro_sub;			/**< barometer subscription */
	int		_gps_sub;			/**< GPS subscription */
	int		_vstatus_sub;			/**< vehicle status subscription */
	int 		_params_sub;			/**< notification of parameter updates */
	int 		_manual_control_sub;		/**< notification of manual control updates */
	int		_mission_sub;
	int		_home_sub;			/**< home position as defined by commander / user */

	orb_advert_t	_att_pub;			/**< vehicle attitude */
	orb_advert_t	_global_pos_pub;		/**< global position */
	orb_advert_t	_local_pos_pub;			/**< position in local frame */
	orb_advert_t	_estimator_status_pub;		/**< status of the estimator */
	orb_advert_t	_wind_pub;			/**< wind estimate */

	struct vehicle_attitude_s			_att;			/**< vehicle attitude */
	struct gyro_report				_gyro;
	struct accel_report				_accel;
	struct mag_report				_mag;
	struct airspeed_s				_airspeed;		/**< airspeed */
	struct baro_report				_baro;			/**< baro readings */
	struct vehicle_status_s				_vstatus;		/**< vehicle status */
	struct vehicle_global_position_s		_global_pos;		/**< global vehicle position */
	struct vehicle_local_position_s			_local_pos;		/**< local vehicle position */
	struct vehicle_gps_position_s			_gps;			/**< GPS position */
	struct wind_estimate_s				_wind;			/**< Wind estimate */

	struct gyro_scale				_gyro_offsets;
	struct accel_scale				_accel_offsets;
	struct mag_scale				_mag_offsets;

#ifdef SENSOR_COMBINED_SUB
	struct sensor_combined_s			_sensor_combined;
#endif

	struct map_projection_reference_s	_pos_ref;

	float						_baro_ref;		/**< barometer reference altitude */
	float						_baro_ref_offset;	/**< offset between initial baro reference and GPS init baro altitude */
	float						_baro_gps_offset;	/**< offset between baro altitude (at GPS init time) and GPS altitude */

	perf_counter_t	_loop_perf;			///< loop performance counter
	perf_counter_t	_perf_gyro;			///<local performance counter for gyro updates
	perf_counter_t	_perf_mag;			///<local performance counter for mag updates
	perf_counter_t	_perf_gps;			///<local performance counter for gps updates
	perf_counter_t	_perf_baro;			///<local performance counter for baro updates
	perf_counter_t	_perf_airspeed;			///<local performance counter for airspeed updates
	perf_counter_t	_perf_reset;			///<local performance counter for filter resets

	bool						_baro_init;
	bool						_gps_initialized;
	hrt_abstime					_gps_start_time;
	hrt_abstime					_filter_start_time;
	hrt_abstime					_last_sensor_timestamp;
	hrt_abstime					_last_run;
	bool						_gyro_valid;
	bool						_accel_valid;
	bool						_mag_valid;
	bool						_ekf_logging;		///< log EKF state
	unsigned					_debug;			///< debug level - default 0

	int						_mavlink_fd;

	struct {
		int32_t	vel_delay_ms;
		int32_t	pos_delay_ms;
		int32_t	height_delay_ms;
		int32_t	mag_delay_ms;
		int32_t	tas_delay_ms;
		float velne_noise;
		float veld_noise;
		float posne_noise;
		float posd_noise;
		float mag_noise;
		float gyro_pnoise;
		float acc_pnoise;
		float gbias_pnoise;
		float abias_pnoise;
		float mage_pnoise;
		float magb_pnoise;
		float eas_noise;
		float pos_stddev_threshold;
	}		_parameters;			/**< local copies of interesting parameters */

	struct {
		param_t vel_delay_ms;
		param_t	pos_delay_ms;
		param_t	height_delay_ms;
		param_t	mag_delay_ms;
		param_t	tas_delay_ms;
		param_t velne_noise;
		param_t veld_noise;
		param_t posne_noise;
		param_t posd_noise;
		param_t mag_noise;
		param_t gyro_pnoise;
		param_t acc_pnoise;
		param_t gbias_pnoise;
		param_t abias_pnoise;
		param_t mage_pnoise;
		param_t magb_pnoise;
		param_t eas_noise;
		param_t pos_stddev_threshold;
	}		_parameter_handles;		/**< handles for interesting parameters */

	AttPosEKF					*_ekf;

	float						_velocity_xy_filtered;
	float						_velocity_z_filtered;
	float						_airspeed_filtered;

	/**
	 * Update our local parameter cache.
	 */
	int		parameters_update();

	/**
	 * Update control outputs
	 *
	 */
	void		control_update();

	/**
	 * Check for changes in vehicle status.
	 */
	void		vehicle_status_poll();

	/**
	 * Shim for calling task_main from task_create.
	 */
	static void	task_main_trampoline(int argc, char *argv[]);

	/**
	 * Main filter task.
	 */
	void		task_main();

	/**
	 * Check filter sanity state
	 * 
	 * @return zero if ok, non-zero for a filter error condition.
	 */
	int		check_filter_state();
};

namespace estimator
{

/* oddly, ERROR is not defined for c++ */
#ifdef ERROR
# undef ERROR
#endif
static const int ERROR = -1;

FixedwingEstimator	*g_estimator;
}

FixedwingEstimator::FixedwingEstimator() :

	_task_should_exit(false),
	_estimator_task(-1),

/* subscriptions */
#ifndef SENSOR_COMBINED_SUB
	_gyro_sub(-1),
	_accel_sub(-1),
	_mag_sub(-1),
#else
	_sensor_combined_sub(-1),
#endif
	_airspeed_sub(-1),
	_baro_sub(-1),
	_gps_sub(-1),
	_vstatus_sub(-1),
	_params_sub(-1),
	_manual_control_sub(-1),
	_mission_sub(-1),
	_home_sub(-1),

/* publications */
	_att_pub(-1),
	_global_pos_pub(-1),
	_local_pos_pub(-1),
	_estimator_status_pub(-1),
	_wind_pub(-1),

	_att({}),
	_gyro({}),
	_accel({}),
	_mag({}),
	_airspeed({}),
	_baro({}),
	_vstatus({}),
	_global_pos({}),
	_local_pos({}),
	_gps({}),
	_wind({}),

	_gyro_offsets({}),
	_accel_offsets({}),
	_mag_offsets({}),

	#ifdef SENSOR_COMBINED_SUB
	_sensor_combined({}),
	#endif

	_baro_ref(0.0f),
	_baro_ref_offset(0.0f),
	_baro_gps_offset(0.0f),

/* performance counters */
	_loop_perf(perf_alloc(PC_ELAPSED, "ekf_att_pos_estimator")),
	_perf_gyro(perf_alloc(PC_INTERVAL, "ekf_att_pos_gyro_upd")),
	_perf_mag(perf_alloc(PC_INTERVAL, "ekf_att_pos_mag_upd")),
	_perf_gps(perf_alloc(PC_INTERVAL, "ekf_att_pos_gps_upd")),
	_perf_baro(perf_alloc(PC_INTERVAL, "ekf_att_pos_baro_upd")),
	_perf_airspeed(perf_alloc(PC_INTERVAL, "ekf_att_pos_aspd_upd")),
	_perf_reset(perf_alloc(PC_COUNT, "ekf_att_pos_reset")),

/* states */
	_baro_init(false),
	_gps_initialized(false),
	_gyro_valid(false),
	_accel_valid(false),
	_mag_valid(false),
	_ekf_logging(true),
	_debug(0),
	_mavlink_fd(-1),
	_ekf(nullptr),
	_velocity_xy_filtered(0.0f),
	_velocity_z_filtered(0.0f),
	_airspeed_filtered(0.0f)
{

	_last_run = hrt_absolute_time();

	_parameter_handles.vel_delay_ms = param_find("PE_VEL_DELAY_MS");
	_parameter_handles.pos_delay_ms = param_find("PE_POS_DELAY_MS");
	_parameter_handles.height_delay_ms = param_find("PE_HGT_DELAY_MS");
	_parameter_handles.mag_delay_ms = param_find("PE_MAG_DELAY_MS");
	_parameter_handles.tas_delay_ms = param_find("PE_TAS_DELAY_MS");
	_parameter_handles.velne_noise = param_find("PE_VELNE_NOISE");
	_parameter_handles.veld_noise = param_find("PE_VELD_NOISE");
	_parameter_handles.posne_noise = param_find("PE_POSNE_NOISE");
	_parameter_handles.posd_noise = param_find("PE_POSD_NOISE");
	_parameter_handles.mag_noise = param_find("PE_MAG_NOISE");
	_parameter_handles.gyro_pnoise = param_find("PE_GYRO_PNOISE");
	_parameter_handles.acc_pnoise = param_find("PE_ACC_PNOISE");
	_parameter_handles.gbias_pnoise = param_find("PE_GBIAS_PNOISE");
	_parameter_handles.abias_pnoise = param_find("PE_ABIAS_PNOISE");
	_parameter_handles.mage_pnoise = param_find("PE_MAGE_PNOISE");
	_parameter_handles.magb_pnoise = param_find("PE_MAGB_PNOISE");
	_parameter_handles.eas_noise = param_find("PE_EAS_NOISE");
	_parameter_handles.pos_stddev_threshold = param_find("PE_POSDEV_INIT");

	/* fetch initial parameter values */
	parameters_update();

	/* get offsets */

	int fd, res;

	fd = open(GYRO_DEVICE_PATH, O_RDONLY);

	if (fd > 0) {
		res = ioctl(fd, GYROIOCGSCALE, (long unsigned int)&_gyro_offsets);
		close(fd);

		if (res) {
			warnx("G SCALE FAIL");
		}
	}

	fd = open(ACCEL_DEVICE_PATH, O_RDONLY);

	if (fd > 0) {
		res = ioctl(fd, ACCELIOCGSCALE, (long unsigned int)&_accel_offsets);
		close(fd);

		if (res) {
			warnx("A SCALE FAIL");
		}
	}

	fd = open(MAG_DEVICE_PATH, O_RDONLY);

	if (fd > 0) {
		res = ioctl(fd, MAGIOCGSCALE, (long unsigned int)&_mag_offsets);
		close(fd);

		if (res) {
			warnx("M SCALE FAIL");
		}
	}
}

FixedwingEstimator::~FixedwingEstimator()
{
	if (_estimator_task != -1) {

		/* task wakes up every 100ms or so at the longest */
		_task_should_exit = true;

		/* wait for a second for the task to quit at our request */
		unsigned i = 0;

		do {
			/* wait 20ms */
			usleep(20000);

			/* if we have given up, kill it */
			if (++i > 50) {
				task_delete(_estimator_task);
				break;
			}
		} while (_estimator_task != -1);
	}

	delete _ekf;

	estimator::g_estimator = nullptr;
}

int
FixedwingEstimator::enable_logging(bool logging)
{
	_ekf_logging = logging;

	return 0;
}

int
FixedwingEstimator::parameters_update()
{

	param_get(_parameter_handles.vel_delay_ms, &(_parameters.vel_delay_ms));
	param_get(_parameter_handles.pos_delay_ms, &(_parameters.pos_delay_ms));
	param_get(_parameter_handles.height_delay_ms, &(_parameters.height_delay_ms));
	param_get(_parameter_handles.mag_delay_ms, &(_parameters.mag_delay_ms));
	param_get(_parameter_handles.tas_delay_ms, &(_parameters.tas_delay_ms));
	param_get(_parameter_handles.velne_noise, &(_parameters.velne_noise));
	param_get(_parameter_handles.veld_noise, &(_parameters.veld_noise));
	param_get(_parameter_handles.posne_noise, &(_parameters.posne_noise));
	param_get(_parameter_handles.posd_noise, &(_parameters.posd_noise));
	param_get(_parameter_handles.mag_noise, &(_parameters.mag_noise));
	param_get(_parameter_handles.gyro_pnoise, &(_parameters.gyro_pnoise));
	param_get(_parameter_handles.acc_pnoise, &(_parameters.acc_pnoise));
	param_get(_parameter_handles.gbias_pnoise, &(_parameters.gbias_pnoise));
	param_get(_parameter_handles.abias_pnoise, &(_parameters.abias_pnoise));
	param_get(_parameter_handles.mage_pnoise, &(_parameters.mage_pnoise));
	param_get(_parameter_handles.magb_pnoise, &(_parameters.magb_pnoise));
	param_get(_parameter_handles.eas_noise, &(_parameters.eas_noise));
	param_get(_parameter_handles.pos_stddev_threshold, &(_parameters.pos_stddev_threshold));

	if (_ekf) {
		// _ekf->yawVarScale = 1.0f;
		// _ekf->windVelSigma = 0.1f;
		_ekf->dAngBiasSigma = _parameters.gbias_pnoise;
		_ekf->dVelBiasSigma = _parameters.abias_pnoise;
		_ekf->magEarthSigma = _parameters.mage_pnoise;
		_ekf->magBodySigma  = _parameters.magb_pnoise;
		// _ekf->gndHgtSigma  = 0.02f;
		_ekf->vneSigma = _parameters.velne_noise;
		_ekf->vdSigma = _parameters.veld_noise;
		_ekf->posNeSigma = _parameters.posne_noise;
		_ekf->posDSigma = _parameters.posd_noise;
		_ekf->magMeasurementSigma = _parameters.mag_noise;
		_ekf->gyroProcessNoise = _parameters.gyro_pnoise;
        	_ekf->accelProcessNoise = _parameters.acc_pnoise;
		_ekf->airspeedMeasurementSigma = _parameters.eas_noise;
	}

	return OK;
}

void
FixedwingEstimator::vehicle_status_poll()
{
	bool vstatus_updated;

	/* Check HIL state if vehicle status has changed */
	orb_check(_vstatus_sub, &vstatus_updated);

	if (vstatus_updated) {

		orb_copy(ORB_ID(vehicle_status), _vstatus_sub, &_vstatus);
	}
}

int
FixedwingEstimator::check_filter_state()
{
	/*
	 *    CHECK IF THE INPUT DATA IS SANE
	 */

	struct ekf_status_report ekf_report;

	int check = _ekf->CheckAndBound(&ekf_report);

	const char* ekfname = "#audio: ";

	switch (check) {
		case 0:
			/* all ok */
			break;
		case 1:
		{
			const char* str = "NaN in states, resetting";
			warnx("%s", str);
			mavlink_log_critical(_mavlink_fd, "%s%s", ekfname, str);
			break;
		}
		case 2:
		{
			const char* str = "stale IMU data, resetting";
			warnx("%s", str);
			mavlink_log_critical(_mavlink_fd, "%s%s", ekfname, str);
			break;
		}
		case 3:
		{
			const char* str = "switching to dynamic state";
			warnx("%s", str);
			mavlink_log_info(_mavlink_fd, "%s%s", ekfname, str);
			break;
		}
		case 4:
		{
			const char* str = "excessive gyro offsets";
			warnx("%s", str);
			mavlink_log_info(_mavlink_fd, "%s%s", ekfname, str);
			break;
		}
		case 5:
		{
			const char* str = "GPS velocity divergence";
			warnx("%s", str);
			mavlink_log_info(_mavlink_fd, "%s%s", ekfname, str);
			break;
		}
		case 6:
		{
			const char* str = "excessive covariances";
			warnx("%s", str);
			mavlink_log_info(_mavlink_fd, "%s%s", ekfname, str);
			break;
		}

		default:
		{
			const char* str = "unknown reset condition";
			warnx("%s", str);
			mavlink_log_critical(_mavlink_fd, "%s%s", ekfname, str);
		}
	}

	struct estimator_status_report rep;
	memset(&rep, 0, sizeof(rep));

	// If error flag is set, we got a filter reset
	if (check && ekf_report.error) {

		// Count the reset condition
		perf_count(_perf_reset);

	} else if (_ekf_logging) {
		_ekf->GetFilterState(&ekf_report);
	}

	if (_ekf_logging || check) {
		rep.timestamp = hrt_absolute_time();

		rep.nan_flags |= (((uint8_t)ekf_report.angNaN)		<< 0);
		rep.nan_flags |= (((uint8_t)ekf_report.summedDelVelNaN)	<< 1);
		rep.nan_flags |= (((uint8_t)ekf_report.KHNaN)		<< 2);
		rep.nan_flags |= (((uint8_t)ekf_report.KHPNaN)		<< 3);
		rep.nan_flags |= (((uint8_t)ekf_report.PNaN)		<< 4);
		rep.nan_flags |= (((uint8_t)ekf_report.covarianceNaN)	<< 5);
		rep.nan_flags |= (((uint8_t)ekf_report.kalmanGainsNaN)	<< 6);
		rep.nan_flags |= (((uint8_t)ekf_report.statesNaN)	<< 7);

		rep.health_flags |= (((uint8_t)ekf_report.velHealth)	<< 0);
		rep.health_flags |= (((uint8_t)ekf_report.posHealth)	<< 1);
		rep.health_flags |= (((uint8_t)ekf_report.hgtHealth)	<< 2);
		rep.health_flags |= (((uint8_t)!ekf_report.gyroOffsetsExcessive)	<< 3);

		rep.timeout_flags |= (((uint8_t)ekf_report.velTimeout)	<< 0);
		rep.timeout_flags |= (((uint8_t)ekf_report.posTimeout)	<< 1);
		rep.timeout_flags |= (((uint8_t)ekf_report.hgtTimeout)	<< 2);
		rep.timeout_flags |= (((uint8_t)ekf_report.imuTimeout)	<< 3);

		if (_debug > 10) {

			if (rep.health_flags < ((1 << 0) | (1 << 1) | (1 << 2) | (1 << 3))) {
				warnx("health: VEL:%s POS:%s HGT:%s OFFS:%s",
					((rep.health_flags & (1 << 0)) ? "OK" : "ERR"),
					((rep.health_flags & (1 << 1)) ? "OK" : "ERR"),
					((rep.health_flags & (1 << 2)) ? "OK" : "ERR"),
					((rep.health_flags & (1 << 3)) ? "OK" : "ERR"));
			}

			if (rep.timeout_flags) {
				warnx("timeout: %s%s%s%s",
					((rep.timeout_flags & (1 << 0)) ? "VEL " : ""),
					((rep.timeout_flags & (1 << 1)) ? "POS " : ""),
					((rep.timeout_flags & (1 << 2)) ? "HGT " : ""),
					((rep.timeout_flags & (1 << 3)) ? "IMU " : ""));
			}
		}

		// Copy all states or at least all that we can fit
		unsigned ekf_n_states = ekf_report.n_states;
		unsigned max_states = (sizeof(rep.states) / sizeof(rep.states[0]));
		rep.n_states = (ekf_n_states < max_states) ? ekf_n_states : max_states;

		for (unsigned i = 0; i < rep.n_states; i++) {
			rep.states[i] = ekf_report.states[i];
		}

		for (unsigned i = 0; i < rep.n_states; i++) {
			rep.states[i] = ekf_report.states[i];
		}

		if (_estimator_status_pub > 0) {
			orb_publish(ORB_ID(estimator_status), _estimator_status_pub, &rep);
		} else {
			_estimator_status_pub = orb_advertise(ORB_ID(estimator_status), &rep);
		}
	}

	return check;
}

void
FixedwingEstimator::task_main_trampoline(int argc, char *argv[])
{
	estimator::g_estimator->task_main();
}

void
FixedwingEstimator::task_main()
{
	_mavlink_fd = open(MAVLINK_LOG_DEVICE, 0);

	_ekf = new AttPosEKF();
	float dt = 0.0f; // time lapsed since last covariance prediction
	_filter_start_time = hrt_absolute_time();

	if (!_ekf) {
		errx(1, "OUT OF MEM!");
	}

	/*
	 * do subscriptions
	 */
	_baro_sub = orb_subscribe(ORB_ID(sensor_baro));
	_airspeed_sub = orb_subscribe(ORB_ID(airspeed));
	_gps_sub = orb_subscribe(ORB_ID(vehicle_gps_position));
	_vstatus_sub = orb_subscribe(ORB_ID(vehicle_status));
	_params_sub = orb_subscribe(ORB_ID(parameter_update));
	_home_sub = orb_subscribe(ORB_ID(home_position));

	/* rate limit vehicle status updates to 5Hz */
	orb_set_interval(_vstatus_sub, 200);

#ifndef SENSOR_COMBINED_SUB

	_gyro_sub = orb_subscribe(ORB_ID(sensor_gyro));
	_accel_sub = orb_subscribe(ORB_ID(sensor_accel));
	_mag_sub = orb_subscribe(ORB_ID(sensor_mag));

	/* rate limit gyro updates to 50 Hz */
	/* XXX remove this!, BUT increase the data buffer size! */
	orb_set_interval(_gyro_sub, 4);
#else
	_sensor_combined_sub = orb_subscribe(ORB_ID(sensor_combined));
	/* XXX remove this!, BUT increase the data buffer size! */
	orb_set_interval(_sensor_combined_sub, 9);
#endif

	/* sets also parameters in the EKF object */
	parameters_update();

	Vector3f lastAngRate = {0.0f, 0.0f, 0.0f};
	Vector3f lastAccel = {0.0f, 0.0f, 0.0f};

	/* wakeup source(s) */
	struct pollfd fds[2];

	/* Setup of loop */
	fds[0].fd = _params_sub;
	fds[0].events = POLLIN;
#ifndef SENSOR_COMBINED_SUB
	fds[1].fd = _gyro_sub;
	fds[1].events = POLLIN;
#else
	fds[1].fd = _sensor_combined_sub;
	fds[1].events = POLLIN;
#endif

	bool newDataGps = false;
	bool newHgtData = false;
	bool newAdsData = false;
	bool newDataMag = false;

	float posNED[3] = {0.0f, 0.0f, 0.0f}; // North, East Down position (m)

	uint64_t last_gps = 0;
	_gps.vel_n_m_s = 0.0f;
	_gps.vel_e_m_s = 0.0f;
	_gps.vel_d_m_s = 0.0f;

	while (!_task_should_exit) {

		/* wait for up to 500ms for data */
		int pret = poll(&fds[0], (sizeof(fds) / sizeof(fds[0])), 100);

		/* timed out - periodic check for _task_should_exit, etc. */
		if (pret == 0)
			continue;

		/* this is undesirable but not much we can do - might want to flag unhappy status */
		if (pret < 0) {
			warn("POLL ERR %d, %d", pret, errno);
			continue;
		}

		perf_begin(_loop_perf);

		/* only update parameters if they changed */
		if (fds[0].revents & POLLIN) {
			/* read from param to clear updated flag */
			struct parameter_update_s update;
			orb_copy(ORB_ID(parameter_update), _params_sub, &update);

			/* update parameters from storage */
			parameters_update();
		}

		/* only run estimator if gyro updated */
		if (fds[1].revents & POLLIN) {

			/* check vehicle status for changes to publication state */
			bool prev_hil = (_vstatus.hil_state == HIL_STATE_ON);
			vehicle_status_poll();

			bool accel_updated;
			bool mag_updated;

			perf_count(_perf_gyro);

			/* Reset baro reference if switching to HIL, reset sensor states */
			if (!prev_hil && (_vstatus.hil_state == HIL_STATE_ON)) {
				/* system is in HIL now, wait for measurements to come in one last round */
				usleep(60000);

#ifndef SENSOR_COMBINED_SUB
				orb_copy(ORB_ID(sensor_gyro), _gyro_sub, &_gyro);
				orb_copy(ORB_ID(sensor_accel), _accel_sub, &_accel);
				orb_copy(ORB_ID(sensor_mag), _mag_sub, &_mag);
#else
				/* now read all sensor publications to ensure all real sensor data is purged */
				orb_copy(ORB_ID(sensor_combined), _sensor_combined_sub, &_sensor_combined);
#endif

				/* set sensors to de-initialized state */
				_gyro_valid = false;
				_accel_valid = false;
				_mag_valid = false;

				_baro_init = false;
				_gps_initialized = false;
				_last_sensor_timestamp = hrt_absolute_time();
				_last_run = _last_sensor_timestamp;

				_ekf->ZeroVariables();
				_ekf->dtIMU = 0.01f;
				_filter_start_time = _last_sensor_timestamp;

				/* now skip this loop and get data on the next one, which will also re-init the filter */
				continue;
			}

			/**
			 *    PART ONE: COLLECT ALL DATA
			 **/

			/* load local copies */
#ifndef SENSOR_COMBINED_SUB
			orb_copy(ORB_ID(sensor_gyro), _gyro_sub, &_gyro);


			orb_check(_accel_sub, &accel_updated);

			if (accel_updated) {
				orb_copy(ORB_ID(sensor_accel), _accel_sub, &_accel);
			}

			_last_sensor_timestamp = _gyro.timestamp;
			IMUmsec = _gyro.timestamp / 1e3f;

			float deltaT = (_gyro.timestamp - _last_run) / 1e6f;
			_last_run = _gyro.timestamp;

			/* guard against too large deltaT's */
			if (!isfinite(deltaT) || deltaT > 1.0f || deltaT < 0.000001f) {
				deltaT = 0.01f;
			}


			// Always store data, independent of init status
			/* fill in last data set */
			_ekf->dtIMU = deltaT;

			if (isfinite(_gyro.x) &&
				isfinite(_gyro.y) &&
				isfinite(_gyro.z)) {
				_ekf->angRate.x = _gyro.x;
				_ekf->angRate.y = _gyro.y;
				_ekf->angRate.z = _gyro.z;

				if (!_gyro_valid) {
					lastAngRate = _ekf->angRate;
				}

				_gyro_valid = true;
			}

			if (accel_updated) {
				_ekf->accel.x = _accel.x;
				_ekf->accel.y = _accel.y;
				_ekf->accel.z = _accel.z;

				if (!_accel_valid) {
					lastAccel = _ekf->accel;
				}

				_accel_valid = true;
			}

			_ekf->dAngIMU = 0.5f * (angRate + lastAngRate) * dtIMU;
			_ekf->lastAngRate = angRate;
			_ekf->dVelIMU = 0.5f * (accel + lastAccel) * dtIMU;
			_ekf->lastAccel = accel;


#else
			orb_copy(ORB_ID(sensor_combined), _sensor_combined_sub, &_sensor_combined);

			static hrt_abstime last_accel = 0;
			static hrt_abstime last_mag = 0;

			if (last_accel != _sensor_combined.accelerometer_timestamp) {
				accel_updated = true;
			} else {
				accel_updated = false;
			}

			last_accel = _sensor_combined.accelerometer_timestamp;


			// Copy gyro and accel
			_last_sensor_timestamp = _sensor_combined.timestamp;
			IMUmsec = _sensor_combined.timestamp / 1e3f;

			float deltaT = (_sensor_combined.timestamp - _last_run) / 1e6f;

			/* guard against too large deltaT's */
			if (!isfinite(deltaT) || deltaT > 1.0f || deltaT < 0.000001f) {
				deltaT = 0.01f;
			}

			_last_run = _sensor_combined.timestamp;

			// Always store data, independent of init status
			/* fill in last data set */
			_ekf->dtIMU = deltaT;

			if (isfinite(_sensor_combined.gyro_rad_s[0]) &&
				isfinite(_sensor_combined.gyro_rad_s[1]) &&
				isfinite(_sensor_combined.gyro_rad_s[2])) {
				_ekf->angRate.x = _sensor_combined.gyro_rad_s[0];
				_ekf->angRate.y = _sensor_combined.gyro_rad_s[1];
				_ekf->angRate.z = _sensor_combined.gyro_rad_s[2];

				if (!_gyro_valid) {
					lastAngRate = _ekf->angRate;
				}

				_gyro_valid = true;
				perf_count(_perf_gyro);
			}

			if (accel_updated) {
				_ekf->accel.x = _sensor_combined.accelerometer_m_s2[0];
				_ekf->accel.y = _sensor_combined.accelerometer_m_s2[1];
				_ekf->accel.z = _sensor_combined.accelerometer_m_s2[2];

				if (!_accel_valid) {
					lastAccel = _ekf->accel;
				}

				_accel_valid = true;
			}

			_ekf->dAngIMU = 0.5f * (_ekf->angRate + lastAngRate) * _ekf->dtIMU;
			lastAngRate = _ekf->angRate;
			_ekf->dVelIMU = 0.5f * (_ekf->accel + lastAccel) * _ekf->dtIMU;
			lastAccel = _ekf->accel;

			if (last_mag != _sensor_combined.magnetometer_timestamp) {
				mag_updated = true;
				newDataMag = true;

			} else {
				newDataMag = false;
			}

			last_mag = _sensor_combined.magnetometer_timestamp;

#endif

			//warnx("dang: %8.4f %8.4f dvel: %8.4f %8.4f", _ekf->dAngIMU.x, _ekf->dAngIMU.z, _ekf->dVelIMU.x, _ekf->dVelIMU.z);

			bool airspeed_updated;
			orb_check(_airspeed_sub, &airspeed_updated);

			if (airspeed_updated) {
				orb_copy(ORB_ID(airspeed), _airspeed_sub, &_airspeed);
				perf_count(_perf_airspeed);

				_ekf->VtasMeas = _airspeed.true_airspeed_m_s;
				newAdsData = true;

			} else {
				newAdsData = false;
			}

			bool gps_updated;
			orb_check(_gps_sub, &gps_updated);

			if (gps_updated) {

				last_gps = _gps.timestamp_position;

				orb_copy(ORB_ID(vehicle_gps_position), _gps_sub, &_gps);
				perf_count(_perf_gps);

				if (_gps.fix_type < 3) {
					newDataGps = false;

				} else {

					/* store time of valid GPS measurement */
					_gps_start_time = hrt_absolute_time();

					/* check if we had a GPS outage for a long time */
					if (hrt_elapsed_time(&last_gps) > 5 * 1000 * 1000) {
						_ekf->ResetPosition();
						_ekf->ResetVelocity();
						_ekf->ResetStoredStates();
					}

					/* fuse GPS updates */

					//_gps.timestamp / 1e3;
					_ekf->GPSstatus = _gps.fix_type;
					_ekf->velNED[0] = _gps.vel_n_m_s;
					_ekf->velNED[1] = _gps.vel_e_m_s;
					_ekf->velNED[2] = _gps.vel_d_m_s;

					// warnx("GPS updated: status: %d, vel: %8.4f %8.4f %8.4f", (int)GPSstatus, velNED[0], velNED[1], velNED[2]);

					_ekf->gpsLat = math::radians(_gps.lat / (double)1e7);
					_ekf->gpsLon = math::radians(_gps.lon / (double)1e7) - M_PI;
					_ekf->gpsHgt = _gps.alt / 1e3f;

					// if (_gps.s_variance_m_s > 0.25f && _gps.s_variance_m_s < 100.0f * 100.0f) {
					// 	_ekf->vneSigma = sqrtf(_gps.s_variance_m_s);
					// } else {
					// 	_ekf->vneSigma = _parameters.velne_noise;
					// }

					// if (_gps.p_variance_m > 0.25f && _gps.p_variance_m < 100.0f * 100.0f) {
					// 	_ekf->posNeSigma = sqrtf(_gps.p_variance_m);
					// } else {
					// 	_ekf->posNeSigma = _parameters.posne_noise;
					// }

					// warnx("vel: %8.4f pos: %8.4f", _gps.s_variance_m_s, _gps.p_variance_m);

					newDataGps = true;

				}

			}

			bool baro_updated;
			orb_check(_baro_sub, &baro_updated);

			if (baro_updated) {
				orb_copy(ORB_ID(sensor_baro), _baro_sub, &_baro);

				_ekf->baroHgt = _baro.altitude;

				if (!_baro_init) {
					_baro_ref = _baro.altitude;
					_baro_init = true;
					warnx("ALT REF INIT");
				}

				perf_count(_perf_baro);

				newHgtData = true;
			} else {
				newHgtData = false;
			}

#ifndef SENSOR_COMBINED_SUB
			orb_check(_mag_sub, &mag_updated);
#endif

			if (mag_updated) {

				_mag_valid = true;

				perf_count(_perf_mag);

#ifndef SENSOR_COMBINED_SUB
				orb_copy(ORB_ID(sensor_mag), _mag_sub, &_mag);

				// XXX we compensate the offsets upfront - should be close to zero.
				// 0.001f
				_ekf->magData.x = _mag.x;
				_ekf->magBias.x = 0.000001f; // _mag_offsets.x_offset

				_ekf->magData.y = _mag.y;
				_ekf->magBias.y = 0.000001f; // _mag_offsets.y_offset

				_ekf->magData.z = _mag.z;
				_ekf->magBias.z = 0.000001f; // _mag_offsets.y_offset

#else

				// XXX we compensate the offsets upfront - should be close to zero.
				// 0.001f
				_ekf->magData.x = _sensor_combined.magnetometer_ga[0];
				_ekf->magBias.x = 0.000001f; // _mag_offsets.x_offset

				_ekf->magData.y = _sensor_combined.magnetometer_ga[1];
				_ekf->magBias.y = 0.000001f; // _mag_offsets.y_offset

				_ekf->magData.z = _sensor_combined.magnetometer_ga[2];
				_ekf->magBias.z = 0.000001f; // _mag_offsets.y_offset

#endif

				newDataMag = true;

			} else {
				newDataMag = false;
			}

			/*
			 *    CHECK IF ITS THE RIGHT TIME TO RUN THINGS ALREADY
			 */
			if (hrt_elapsed_time(&_filter_start_time) < FILTER_INIT_DELAY) {
				continue;
			}

			/**
			 *    PART TWO: EXECUTE THE FILTER
			 *
			 *    We run the filter only once all data has been fetched
			 **/

			if (_baro_init && _gyro_valid && _accel_valid && _mag_valid) {

				float initVelNED[3];

				/* Initialize the filter first */
				if (!_gps_initialized && _gps.fix_type > 2 && _gps.eph < _parameters.pos_stddev_threshold && _gps.epv < _parameters.pos_stddev_threshold) {

					// GPS is in scaled integers, convert
					double lat = _gps.lat / 1.0e7;
					double lon = _gps.lon / 1.0e7;
					float gps_alt = _gps.alt / 1e3f;

					initVelNED[0] = _gps.vel_n_m_s;
					initVelNED[1] = _gps.vel_e_m_s;
					initVelNED[2] = _gps.vel_d_m_s;

					// Set up height correctly
					orb_copy(ORB_ID(sensor_baro), _baro_sub, &_baro);
					_baro_ref_offset = _ekf->states[9]; // this should become zero in the local frame
					_baro_gps_offset = _baro.altitude - gps_alt;
					_ekf->baroHgt = _baro.altitude;
					_ekf->hgtMea = 1.0f * (_ekf->baroHgt - (_baro_ref));

					// Set up position variables correctly
					_ekf->GPSstatus = _gps.fix_type;

					_ekf->gpsLat = math::radians(lat);
					_ekf->gpsLon = math::radians(lon) - M_PI;
					_ekf->gpsHgt = gps_alt;

					// Look up mag declination based on current position
					float declination = math::radians(get_mag_declination(lat, lon));

					_ekf->InitialiseFilter(initVelNED, math::radians(lat), math::radians(lon) - M_PI, gps_alt, declination);

					// Initialize projection
					_local_pos.ref_lat = lat;
					_local_pos.ref_lon = lon;
					_local_pos.ref_alt = gps_alt;
					_local_pos.ref_timestamp = _gps.timestamp_position;

					map_projection_init(&_pos_ref, lat, lon);
					mavlink_log_info(_mavlink_fd, "[ekf] ref: LA %.4f,LO %.4f,ALT %.2f", lat, lon, (double)gps_alt);

					#if 0
					warnx("HOME/REF: LA %8.4f,LO %8.4f,ALT %8.2f V: %8.4f %8.4f %8.4f", lat, lon, (double)gps_alt,
						(double)_ekf->velNED[0], (double)_ekf->velNED[1], (double)_ekf->velNED[2]);
					warnx("BARO: %8.4f m / ref: %8.4f m / gps offs: %8.4f m", (double)_ekf->baroHgt, (double)_baro_ref, (double)_baro_ref_offset);
					warnx("GPS: eph: %8.4f, epv: %8.4f, declination: %8.4f", (double)_gps.eph, (double)_gps.epv, (double)math::degrees(declination));
					#endif

					_gps_initialized = true;

				} else if (!_ekf->statesInitialised) {

					initVelNED[0] = 0.0f;
					initVelNED[1] = 0.0f;
					initVelNED[2] = 0.0f;
					_ekf->posNE[0] = posNED[0];
					_ekf->posNE[1] = posNED[1];

					_local_pos.ref_alt = _baro_ref;
					_baro_ref_offset = 0.0f;
					_baro_gps_offset = 0.0f;

					_ekf->InitialiseFilter(initVelNED, 0.0, 0.0, 0.0f, 0.0f);
				} else if (_ekf->statesInitialised) {

					// We're apparently initialized in this case now

					int check = check_filter_state();

					if (check) {
						// Let the system re-initialize itself
						continue;
					}


					// Run the strapdown INS equations every IMU update
					_ekf->UpdateStrapdownEquationsNED();
	#if 0
					// debug code - could be tunred into a filter mnitoring/watchdog function
					float tempQuat[4];

					for (uint8_t j = 0; j <= 3; j++) tempQuat[j] = states[j];

					quat2eul(eulerEst, tempQuat);

					for (uint8_t j = 0; j <= 2; j++) eulerDif[j] = eulerEst[j] - ahrsEul[j];

					if (eulerDif[2] > pi) eulerDif[2] -= 2 * pi;

					if (eulerDif[2] < -pi) eulerDif[2] += 2 * pi;

	#endif
					// store the predicted states for subsequent use by measurement fusion
					_ekf->StoreStates(IMUmsec);
					// Check if on ground - status is used by covariance prediction
					_ekf->OnGroundCheck();
					// sum delta angles and time used by covariance prediction
					_ekf->summedDelAng = _ekf->summedDelAng + _ekf->correctedDelAng;
					_ekf->summedDelVel = _ekf->summedDelVel + _ekf->dVelIMU;
					dt += _ekf->dtIMU;

					// perform a covariance prediction if the total delta angle has exceeded the limit
					// or the time limit will be exceeded at the next IMU update
					if ((dt >= (_ekf->covTimeStepMax - _ekf->dtIMU)) || (_ekf->summedDelAng.length() > _ekf->covDelAngMax)) {
						_ekf->CovariancePrediction(dt);
						_ekf->summedDelAng.zero();
						_ekf->summedDelVel.zero();
						dt = 0.0f;
					}

					// Fuse GPS Measurements
					if (newDataGps && _gps_initialized) {
						// Convert GPS measurements to Pos NE, hgt and Vel NED

						float gps_dt = (_gps.timestamp_position - last_gps) / 1e6f;

						// Calculate acceleration predicted by GPS velocity change
						if ((_ekf->velNED[0] != _gps.vel_n_m_s || 
							_ekf->velNED[1] != _gps.vel_e_m_s || 
							_ekf->velNED[2] != _gps.vel_d_m_s) && (gps_dt > 0.00001f)) {

							_ekf->accelGPSNED[0] = (_ekf->velNED[0] - _gps.vel_n_m_s) / gps_dt;
							_ekf->accelGPSNED[1] = (_ekf->velNED[1] - _gps.vel_e_m_s) / gps_dt;
							_ekf->accelGPSNED[2] = (_ekf->velNED[2] - _gps.vel_d_m_s) / gps_dt;
						}

						_ekf->velNED[0] = _gps.vel_n_m_s;
						_ekf->velNED[1] = _gps.vel_e_m_s;
						_ekf->velNED[2] = _gps.vel_d_m_s;
						_ekf->calcposNED(posNED, _ekf->gpsLat, _ekf->gpsLon, _ekf->gpsHgt, _ekf->latRef, _ekf->lonRef, _ekf->hgtRef);

						_ekf->posNE[0] = posNED[0];
						_ekf->posNE[1] = posNED[1];
						// set fusion flags
						_ekf->fuseVelData = true;
						_ekf->fusePosData = true;
						// recall states stored at time of measurement after adjusting for delays
						_ekf->RecallStates(_ekf->statesAtVelTime, (IMUmsec - _parameters.vel_delay_ms));
						_ekf->RecallStates(_ekf->statesAtPosTime, (IMUmsec - _parameters.pos_delay_ms));
						// run the fusion step
						_ekf->FuseVelposNED();

					} else if (_ekf->statesInitialised) {
						// Convert GPS measurements to Pos NE, hgt and Vel NED
						_ekf->velNED[0] = 0.0f;
						_ekf->velNED[1] = 0.0f;
						_ekf->velNED[2] = 0.0f;

						_ekf->posNE[0] = 0.0f;
						_ekf->posNE[1] = 0.0f;
						// set fusion flags
						_ekf->fuseVelData = true;
						_ekf->fusePosData = true;
						// recall states stored at time of measurement after adjusting for delays
						_ekf->RecallStates(_ekf->statesAtVelTime, (IMUmsec - _parameters.vel_delay_ms));
						_ekf->RecallStates(_ekf->statesAtPosTime, (IMUmsec - _parameters.pos_delay_ms));
						// run the fusion step
						_ekf->FuseVelposNED();

					} else {
						_ekf->fuseVelData = false;
						_ekf->fusePosData = false;
					}

					if (newHgtData && _ekf->statesInitialised) {
						// Could use a blend of GPS and baro alt data if desired
						_ekf->hgtMea = 1.0f * (_ekf->baroHgt - _baro_ref);
						_ekf->fuseHgtData = true;
						// recall states stored at time of measurement after adjusting for delays
						_ekf->RecallStates(_ekf->statesAtHgtTime, (IMUmsec - _parameters.height_delay_ms));
						// run the fusion step
						_ekf->FuseVelposNED();

					} else {
						_ekf->fuseHgtData = false;
					}

					// Fuse Magnetometer Measurements
					if (newDataMag && _ekf->statesInitialised) {
						_ekf->fuseMagData = true;
						_ekf->RecallStates(_ekf->statesAtMagMeasTime, (IMUmsec - _parameters.mag_delay_ms)); // Assume 50 msec avg delay for magnetometer data

						_ekf->magstate.obsIndex = 0;
						_ekf->FuseMagnetometer();
						_ekf->FuseMagnetometer();
						_ekf->FuseMagnetometer();

					} else {
						_ekf->fuseMagData = false;
					}

					// Fuse Airspeed Measurements
					if (newAdsData && _ekf->statesInitialised && _ekf->VtasMeas > 8.0f) {
						_ekf->fuseVtasData = true;
						_ekf->RecallStates(_ekf->statesAtVtasMeasTime, (IMUmsec - _parameters.tas_delay_ms)); // assume 100 msec avg delay for airspeed data
						_ekf->FuseAirspeed();

					} else {
						_ekf->fuseVtasData = false;
					}


					// Output results
					math::Quaternion q(_ekf->states[0], _ekf->states[1], _ekf->states[2], _ekf->states[3]);
					math::Matrix<3, 3> R = q.to_dcm();
					math::Vector<3> euler = R.to_euler();

					for (int i = 0; i < 3; i++) for (int j = 0; j < 3; j++)
							_att.R[i][j] = R(i, j);

					_att.timestamp = _last_sensor_timestamp;
					_att.q[0] = _ekf->states[0];
					_att.q[1] = _ekf->states[1];
					_att.q[2] = _ekf->states[2];
					_att.q[3] = _ekf->states[3];
					_att.q_valid = true;
					_att.R_valid = true;

					_att.timestamp = _last_sensor_timestamp;
					_att.roll = euler(0);
					_att.pitch = euler(1);
					_att.yaw = euler(2);

					_att.rollspeed = _ekf->angRate.x - _ekf->states[10];
					_att.pitchspeed = _ekf->angRate.y - _ekf->states[11];
					_att.yawspeed = _ekf->angRate.z - _ekf->states[12];
					// gyro offsets
					_att.rate_offsets[0] = _ekf->states[10];
					_att.rate_offsets[1] = _ekf->states[11];
					_att.rate_offsets[2] = _ekf->states[12];

					/* lazily publish the attitude only once available */
					if (_att_pub > 0) {
						/* publish the attitude setpoint */
						orb_publish(ORB_ID(vehicle_attitude), _att_pub, &_att);

					} else {
						/* advertise and publish */
						_att_pub = orb_advertise(ORB_ID(vehicle_attitude), &_att);
					}

					if (_gps_initialized) {
						_local_pos.timestamp = _last_sensor_timestamp;
						_local_pos.x = _ekf->states[7];
						_local_pos.y = _ekf->states[8];
						// XXX need to announce change of Z reference somehow elegantly
						_local_pos.z = _ekf->states[9] - _baro_ref_offset;

						_local_pos.vx = _ekf->states[4];
						_local_pos.vy = _ekf->states[5];
						_local_pos.vz = _ekf->states[6];

						_local_pos.xy_valid = _gps_initialized;
						_local_pos.z_valid = true;
						_local_pos.v_xy_valid = _gps_initialized;
						_local_pos.v_z_valid = true;
						_local_pos.xy_global = true;

						_velocity_xy_filtered = 0.95f*_velocity_xy_filtered + 0.05f*sqrtf(_local_pos.vx*_local_pos.vx + _local_pos.vy*_local_pos.vy);
						_velocity_z_filtered = 0.95f*_velocity_z_filtered + 0.05f*fabsf(_local_pos.vz);
						_airspeed_filtered = 0.95f*_airspeed_filtered + + 0.05f*_airspeed.true_airspeed_m_s;


						/* crude land detector for fixedwing only,
						* TODO: adapt so that it works for both, maybe move to another location
						*/
						if (_velocity_xy_filtered < 5
							&& _velocity_z_filtered < 10
							&& _airspeed_filtered < 10) {
							_local_pos.landed = true;
						} else {
							_local_pos.landed = false;
						}

						_local_pos.z_global = false;
						_local_pos.yaw = _att.yaw;

						/* lazily publish the local position only once available */
						if (_local_pos_pub > 0) {
							/* publish the attitude setpoint */
							orb_publish(ORB_ID(vehicle_local_position), _local_pos_pub, &_local_pos);

						} else {
							/* advertise and publish */
							_local_pos_pub = orb_advertise(ORB_ID(vehicle_local_position), &_local_pos);
						}

						_global_pos.timestamp = _local_pos.timestamp;

						if (_local_pos.xy_global) {
							double est_lat, est_lon;
							map_projection_reproject(&_pos_ref, _local_pos.x, _local_pos.y, &est_lat, &est_lon);
							_global_pos.lat = est_lat;
							_global_pos.lon = est_lon;
							_global_pos.time_gps_usec = _gps.time_gps_usec;
							_global_pos.eph = _gps.eph;
							_global_pos.epv = _gps.epv;
						}

						if (_local_pos.v_xy_valid) {
							_global_pos.vel_n = _local_pos.vx;
							_global_pos.vel_e = _local_pos.vy;
						} else {
							_global_pos.vel_n = 0.0f;
							_global_pos.vel_e = 0.0f;
						}

						/* local pos alt is negative, change sign and add alt offsets */
						_global_pos.alt = _baro_ref + (-_local_pos.z) - _baro_gps_offset;

						if (_local_pos.v_z_valid) {
							_global_pos.vel_d = _local_pos.vz;
						}


						_global_pos.yaw = _local_pos.yaw;

						_global_pos.eph = _gps.eph;
						_global_pos.epv = _gps.epv;

						_global_pos.timestamp = _local_pos.timestamp;

						/* lazily publish the global position only once available */
						if (_global_pos_pub > 0) {
							/* publish the global position */
							orb_publish(ORB_ID(vehicle_global_position), _global_pos_pub, &_global_pos);

						} else {
							/* advertise and publish */
							_global_pos_pub = orb_advertise(ORB_ID(vehicle_global_position), &_global_pos);
						}

						if (hrt_elapsed_time(&_wind.timestamp) > 99000) {
							_wind.timestamp = _global_pos.timestamp;
							_wind.windspeed_north = _ekf->states[14];
							_wind.windspeed_east = _ekf->states[15];
							_wind.covariance_north = 0.0f; // XXX get form filter
							_wind.covariance_east = 0.0f;

							/* lazily publish the wind estimate only once available */
							if (_wind_pub > 0) {
								/* publish the wind estimate */
								orb_publish(ORB_ID(wind_estimate), _wind_pub, &_wind);

							} else {
								/* advertise and publish */
								_wind_pub = orb_advertise(ORB_ID(wind_estimate), &_wind);
							}

						}

					}

				}

<<<<<<< HEAD
=======
				if (hrt_elapsed_time(&_wind.timestamp) > 99000) {
					_wind.timestamp = _global_pos.timestamp;
					_wind.windspeed_north = _ekf->states[14];
					_wind.windspeed_east = _ekf->states[15];
					_wind.covariance_north = _ekf->P[14][14];
					_wind.covariance_east = _ekf->P[15][15];

					/* lazily publish the wind estimate only once available */
					if (_wind_pub > 0) {
						/* publish the wind estimate */
						orb_publish(ORB_ID(wind_estimate), _wind_pub, &_wind);

					} else {
						/* advertise and publish */
						_wind_pub = orb_advertise(ORB_ID(wind_estimate), &_wind);
					}
				}
>>>>>>> 045ee8c7
			}

		}

		perf_end(_loop_perf);
	}

	warnx("exiting.\n");

	_estimator_task = -1;
	_exit(0);
}

int
FixedwingEstimator::start()
{
	ASSERT(_estimator_task == -1);

	/* start the task */
	_estimator_task = task_spawn_cmd("ekf_att_pos_estimator",
					 SCHED_DEFAULT,
					 SCHED_PRIORITY_MAX - 40,
					 6000,
					 (main_t)&FixedwingEstimator::task_main_trampoline,
					 nullptr);

	if (_estimator_task < 0) {
		warn("task start failed");
		return -errno;
	}

	return OK;
}

void
FixedwingEstimator::print_status()
{
	math::Quaternion q(_ekf->states[0], _ekf->states[1], _ekf->states[2], _ekf->states[3]);
	math::Matrix<3, 3> R = q.to_dcm();
	math::Vector<3> euler = R.to_euler();

	printf("attitude: roll: %8.4f, pitch %8.4f, yaw: %8.4f degrees\n",
	       (double)math::degrees(euler(0)), (double)math::degrees(euler(1)), (double)math::degrees(euler(2)));

	// State vector:
	// 0-3: quaternions (q0, q1, q2, q3)
	// 4-6: Velocity - m/sec (North, East, Down)
	// 7-9: Position - m (North, East, Down)
	// 10-12: Delta Angle bias - rad (X,Y,Z)
	// 13:    Accelerometer offset
	// 14-15: Wind Vector  - m/sec (North,East)
	// 16-18: Earth Magnetic Field Vector - gauss (North, East, Down)
	// 19-21: Body Magnetic Field Vector - gauss (X,Y,Z)

	printf("dtIMU: %8.6f IMUmsec: %d\n", (double)_ekf->dtIMU, (int)IMUmsec);
	printf("baro alt: %8.4f GPS alt: %8.4f\n", (double)_baro.altitude, (double)(_gps.alt / 1e3f));
	printf("ref alt: %8.4f baro ref offset: %8.4f baro GPS offset: %8.4f\n", (double)_baro_ref, (double)_baro_ref_offset, (double)_baro_gps_offset);
	printf("dvel: %8.6f %8.6f %8.6f accel: %8.6f %8.6f %8.6f\n", (double)_ekf->dVelIMU.x, (double)_ekf->dVelIMU.y, (double)_ekf->dVelIMU.z, (double)_ekf->accel.x, (double)_ekf->accel.y, (double)_ekf->accel.z);
	printf("dang: %8.4f %8.4f %8.4f dang corr: %8.4f %8.4f %8.4f\n" , (double)_ekf->dAngIMU.x, (double)_ekf->dAngIMU.y, (double)_ekf->dAngIMU.z, (double)_ekf->correctedDelAng.x, (double)_ekf->correctedDelAng.y, (double)_ekf->correctedDelAng.z);
	printf("states (quat)        [0-3]: %8.4f, %8.4f, %8.4f, %8.4f\n", (double)_ekf->states[0], (double)_ekf->states[1], (double)_ekf->states[2], (double)_ekf->states[3]);
	printf("states (vel m/s)     [4-6]: %8.4f, %8.4f, %8.4f\n", (double)_ekf->states[4], (double)_ekf->states[5], (double)_ekf->states[6]);
	printf("states (pos m)      [7-9]: %8.4f, %8.4f, %8.4f\n", (double)_ekf->states[7], (double)_ekf->states[8], (double)_ekf->states[9]);
	printf("states (delta ang) [10-12]: %8.4f, %8.4f, %8.4f\n", (double)_ekf->states[10], (double)_ekf->states[11], (double)_ekf->states[12]);

	if (n_states == 23) {
		printf("states (accel offs)   [13]: %8.4f\n", (double)_ekf->states[13]);
		printf("states (wind)      [14-15]: %8.4f, %8.4f\n", (double)_ekf->states[14], (double)_ekf->states[15]);
		printf("states (earth mag) [16-18]: %8.4f, %8.4f, %8.4f\n", (double)_ekf->states[16], (double)_ekf->states[17], (double)_ekf->states[18]);
		printf("states (body mag)  [19-21]: %8.4f, %8.4f, %8.4f\n", (double)_ekf->states[19], (double)_ekf->states[20], (double)_ekf->states[21]);
		printf("states (terrain)      [22]: %8.4f\n", (double)_ekf->states[22]);

	} else {
		printf("states (wind)      [13-14]: %8.4f, %8.4f\n", (double)_ekf->states[13], (double)_ekf->states[14]);
		printf("states (earth mag) [15-17]: %8.4f, %8.4f, %8.4f\n", (double)_ekf->states[15], (double)_ekf->states[16], (double)_ekf->states[17]);
		printf("states (body mag)  [18-20]: %8.4f, %8.4f, %8.4f\n", (double)_ekf->states[18], (double)_ekf->states[19], (double)_ekf->states[20]);
	}
	printf("states: %s %s %s %s %s %s %s %s %s %s\n",
		       (_ekf->statesInitialised) ? "INITIALIZED" : "NON_INIT",
		       (_ekf->onGround) ? "ON_GROUND" : "AIRBORNE",
		       (_ekf->fuseVelData) ? "FUSE_VEL" : "INH_VEL",
		       (_ekf->fusePosData) ? "FUSE_POS" : "INH_POS",
		       (_ekf->fuseHgtData) ? "FUSE_HGT" : "INH_HGT",
		       (_ekf->fuseMagData) ? "FUSE_MAG" : "INH_MAG",
		       (_ekf->fuseVtasData) ? "FUSE_VTAS" : "INH_VTAS",
		       (_ekf->useAirspeed) ? "USE_AIRSPD" : "IGN_AIRSPD",
		       (_ekf->useCompass) ? "USE_COMPASS" : "IGN_COMPASS",
		       (_ekf->staticMode) ? "STATIC_MODE" : "DYNAMIC_MODE");
}

int FixedwingEstimator::trip_nan() {

	int ret = 0;

	// If system is not armed, inject a NaN value into the filter
	int armed_sub = orb_subscribe(ORB_ID(actuator_armed));

	struct actuator_armed_s armed;
	orb_copy(ORB_ID(actuator_armed), armed_sub, &armed);

	if (armed.armed) {
		warnx("ACTUATORS ARMED! NOT TRIPPING SYSTEM");
		ret = 1;
	} else {

		float nan_val = 0.0f / 0.0f;

		warnx("system not armed, tripping state vector with NaN values");
		_ekf->states[5] = nan_val;
		usleep(100000);

		warnx("tripping covariance #1 with NaN values");
		_ekf->KH[2][2] = nan_val; //  intermediate result used for covariance updates
		usleep(100000);

		warnx("tripping covariance #2 with NaN values");
		_ekf->KHP[5][5] = nan_val; // intermediate result used for covariance updates
		usleep(100000);

		warnx("tripping covariance #3 with NaN values");
		_ekf->P[3][3] = nan_val; // covariance matrix
		usleep(100000);

		warnx("tripping Kalman gains with NaN values");
		_ekf->Kfusion[0] = nan_val; // Kalman gains
		usleep(100000);

		warnx("tripping stored states[0] with NaN values");
		_ekf->storedStates[0][0] = nan_val;
		usleep(100000);

		warnx("\nDONE - FILTER STATE:");
		print_status();
	}

	close(armed_sub);
	return ret;
}

int ekf_att_pos_estimator_main(int argc, char *argv[])
{
	if (argc < 1)
		errx(1, "usage: ekf_att_pos_estimator {start|stop|status|logging}");

	if (!strcmp(argv[1], "start")) {

		if (estimator::g_estimator != nullptr)
			errx(1, "already running");

		estimator::g_estimator = new FixedwingEstimator;

		if (estimator::g_estimator == nullptr)
			errx(1, "alloc failed");

		if (OK != estimator::g_estimator->start()) {
			delete estimator::g_estimator;
			estimator::g_estimator = nullptr;
			err(1, "start failed");
		}

		exit(0);
	}

	if (!strcmp(argv[1], "stop")) {
		if (estimator::g_estimator == nullptr)
			errx(1, "not running");

		delete estimator::g_estimator;
		estimator::g_estimator = nullptr;
		exit(0);
	}

	if (!strcmp(argv[1], "status")) {
		if (estimator::g_estimator) {
			warnx("running");

			estimator::g_estimator->print_status();

			exit(0);

		} else {
			errx(1, "not running");
		}
	}

	if (!strcmp(argv[1], "trip")) {
		if (estimator::g_estimator) {
			int ret = estimator::g_estimator->trip_nan();

			exit(ret);

		} else {
			errx(1, "not running");
		}
	}

	if (!strcmp(argv[1], "logging")) {
		if (estimator::g_estimator) {
			int ret = estimator::g_estimator->enable_logging(true);

			exit(ret);

		} else {
			errx(1, "not running");
		}
	}

	if (!strcmp(argv[1], "debug")) {
		if (estimator::g_estimator) {
			int debug = strtoul(argv[2], NULL, 10);
			int ret = estimator::g_estimator->set_debuglevel(debug);

			exit(ret);

		} else {
			errx(1, "not running");
		}
	}

	warnx("unrecognized command");
	return 1;
}<|MERGE_RESOLUTION|>--- conflicted
+++ resolved
@@ -298,7 +298,7 @@
 
 	/**
 	 * Check filter sanity state
-	 * 
+	 *
 	 * @return zero if ok, non-zero for a filter error condition.
 	 */
 	int		check_filter_state();
@@ -1256,8 +1256,8 @@
 						float gps_dt = (_gps.timestamp_position - last_gps) / 1e6f;
 
 						// Calculate acceleration predicted by GPS velocity change
-						if ((_ekf->velNED[0] != _gps.vel_n_m_s || 
-							_ekf->velNED[1] != _gps.vel_e_m_s || 
+						if ((_ekf->velNED[0] != _gps.vel_n_m_s ||
+							_ekf->velNED[1] != _gps.vel_e_m_s ||
 							_ekf->velNED[2] != _gps.vel_d_m_s) && (gps_dt > 0.00001f)) {
 
 							_ekf->accelGPSNED[0] = (_ekf->velNED[0] - _gps.vel_n_m_s) / gps_dt;
@@ -1494,8 +1494,6 @@
 
 				}
 
-<<<<<<< HEAD
-=======
 				if (hrt_elapsed_time(&_wind.timestamp) > 99000) {
 					_wind.timestamp = _global_pos.timestamp;
 					_wind.windspeed_north = _ekf->states[14];
@@ -1513,7 +1511,6 @@
 						_wind_pub = orb_advertise(ORB_ID(wind_estimate), &_wind);
 					}
 				}
->>>>>>> 045ee8c7
 			}
 
 		}
